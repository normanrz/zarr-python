# -*- coding: utf-8 -*-
from __future__ import absolute_import, print_function, division
import tempfile
import atexit
import os
import unittest


import numpy as np
from numpy.testing import assert_array_equal
from numcodecs import Zlib, Adler32
import pytest


from zarr.convenience import (open, save, save_group, load, copy_store, copy,
                              consolidate_metadata, open_consolidated)
from zarr.storage import atexit_rmtree, DictStore, getsize, ConsolidatedMetadataStore
from zarr.core import Array
from zarr.hierarchy import Group, group
from zarr.errors import CopyError, PermissionError


def test_open_array():

    store = tempfile.mkdtemp()
    atexit.register(atexit_rmtree, store)

    # open array, create if doesn't exist
    z = open(store, mode='a', shape=100)
    assert isinstance(z, Array)
    assert z.shape == (100,)

    # open array, overwrite
    z = open(store, mode='w', shape=200)
    assert isinstance(z, Array)
    assert z.shape == (200,)

    # open array, read-only
    z = open(store, mode='r')
    assert isinstance(z, Array)
    assert z.shape == (200,)
    assert z.read_only

    # path not found
    with pytest.raises(ValueError):
        open('doesnotexist', mode='r')


def test_open_group():

    store = tempfile.mkdtemp()
    atexit.register(atexit_rmtree, store)

    # open group, create if doesn't exist
    g = open(store, mode='a')
    g.create_group('foo')
    assert isinstance(g, Group)
    assert 'foo' in g

    # open group, overwrite
    g = open(store, mode='w')
    assert isinstance(g, Group)
    assert 'foo' not in g

    # open group, read-only
    g = open(store, mode='r')
    assert isinstance(g, Group)
    assert g.read_only


def test_save_errors():
    with pytest.raises(ValueError):
        # no arrays provided
        save_group('data/group.zarr')
    with pytest.raises(ValueError):
        # no arrays provided
        save('data/group.zarr')


def test_lazy_loader():
    foo = np.arange(100)
    bar = np.arange(100, 0, -1)
    store = 'data/group.zarr'
    save(store, foo=foo, bar=bar)
    loader = load(store)
    assert 'foo' in loader
    assert 'bar' in loader
    assert 'baz' not in loader
    assert len(loader) == 2
    assert sorted(loader) == ['bar', 'foo']
    assert_array_equal(foo, loader['foo'])
    assert_array_equal(bar, loader['bar'])


def test_consolidate_metadata():

    # setup initial data
    store = DictStore()
    z = group(store)
    z.create_group('g1')
    g2 = z.create_group('g2')
    g2.attrs['hello'] = 'world'
    arr = g2.create_dataset('arr', shape=(20, 20), chunks=(5, 5), dtype='f8')
    assert 16 == arr.nchunks
    assert 0 == arr.nchunks_initialized
    arr.attrs['data'] = 1
    arr[:] = 1.0
    assert 16 == arr.nchunks_initialized

    # perform consolidation
    out = consolidate_metadata(store)
    assert isinstance(out, Group)
    assert '.zmetadata' in store
    for key in ['.zgroup',
                'g1/.zgroup',
                'g2/.zgroup',
                'g2/.zattrs',
                'g2/arr/.zarray',
                'g2/arr/.zattrs']:
        del store[key]

    # open consolidated
<<<<<<< HEAD
    z2 = open_consolidated(store, mode='r+')
=======
    z2 = open_consolidated(store)
>>>>>>> 89bde83d
    assert ['g1', 'g2'] == list(z2)
    assert 'world' == z2.g2.attrs['hello']
    assert 1 == z2.g2.arr.attrs['data']
    assert (z2.g2.arr[:] == 1.0).all()
    assert 16 == z2.g2.arr.nchunks
    assert 16 == z2.g2.arr.nchunks_initialized

    # tests del/write on the store
    cmd = ConsolidatedMetadataStore(store)
    with pytest.raises(PermissionError):
        del cmd['.zgroup']
    with pytest.raises(PermissionError):
        cmd['.zgroup'] = None

    # test getsize on the store
    assert isinstance(getsize(cmd), int)

    # test new metadata are not writeable
    with pytest.raises(PermissionError):
        z2.create_group('g3')
    with pytest.raises(PermissionError):
        z2.create_dataset('spam', shape=42, chunks=7, dtype='i4')
    with pytest.raises(PermissionError):
        del z2['g2']

    # test consolidated metadata are not writeable
    with pytest.raises(PermissionError):
        z2.g2.attrs['hello'] = 'universe'
    with pytest.raises(PermissionError):
        z2.g2.arr.attrs['foo'] = 'bar'

    # test the data are writeable
    z2.g2.arr[:] = 2
    assert (z2.g2.arr[:] == 2).all()

    # test invalid modes
    with pytest.raises(ValueError):
        open_consolidated(store, mode='a')
    with pytest.raises(ValueError):
        open_consolidated(store, mode='w')


class TestCopyStore(unittest.TestCase):

    def setUp(self):
        source = dict()
        source['foo'] = b'xxx'
        source['bar/baz'] = b'yyy'
        source['bar/qux'] = b'zzz'
        self.source = source

    def test_no_paths(self):
        source = self.source
        dest = dict()
        copy_store(source, dest)
        assert len(source) == len(dest)
        for key in source:
            assert source[key] == dest[key]

    def test_source_path(self):
        source = self.source
        # paths should be normalized
        for source_path in 'bar', 'bar/', '/bar', '/bar/':
            dest = dict()
            copy_store(source, dest, source_path=source_path)
            assert 2 == len(dest)
            for key in source:
                if key.startswith('bar/'):
                    dest_key = key.split('bar/')[1]
                    assert source[key] == dest[dest_key]
                else:
                    assert key not in dest

    def test_dest_path(self):
        source = self.source
        # paths should be normalized
        for dest_path in 'new', 'new/', '/new', '/new/':
            dest = dict()
            copy_store(source, dest, dest_path=dest_path)
            assert len(source) == len(dest)
            for key in source:
                dest_key = 'new/' + key
                assert source[key] == dest[dest_key]

    def test_source_dest_path(self):
        source = self.source
        # paths should be normalized
        for source_path in 'bar', 'bar/', '/bar', '/bar/':
            for dest_path in 'new', 'new/', '/new', '/new/':
                dest = dict()
                copy_store(source, dest, source_path=source_path,
                           dest_path=dest_path)
                assert 2 == len(dest)
                for key in source:
                    if key.startswith('bar/'):
                        dest_key = 'new/' + key.split('bar/')[1]
                        assert source[key] == dest[dest_key]
                    else:
                        assert key not in dest
                        assert ('new/' + key) not in dest

    def test_excludes_includes(self):
        source = self.source

        # single excludes
        dest = dict()
        excludes = 'f.*'
        copy_store(source, dest, excludes=excludes)
        assert len(dest) == 2
        assert 'foo' not in dest

        # multiple excludes
        dest = dict()
        excludes = 'b.z', '.*x'
        copy_store(source, dest, excludes=excludes)
        assert len(dest) == 1
        assert 'foo' in dest
        assert 'bar/baz' not in dest
        assert 'bar/qux' not in dest

        # excludes and includes
        dest = dict()
        excludes = 'b.*'
        includes = '.*x'
        copy_store(source, dest, excludes=excludes, includes=includes)
        assert len(dest) == 2
        assert 'foo' in dest
        assert 'bar/baz' not in dest
        assert 'bar/qux' in dest

    def test_dry_run(self):
        source = self.source
        dest = dict()
        copy_store(source, dest, dry_run=True)
        assert 0 == len(dest)

    def test_if_exists(self):
        source = self.source
        dest = dict()
        dest['bar/baz'] = b'mmm'

        # default ('raise')
        with pytest.raises(CopyError):
            copy_store(source, dest)

        # explicit 'raise'
        with pytest.raises(CopyError):
            copy_store(source, dest, if_exists='raise')

        # skip
        copy_store(source, dest, if_exists='skip')
        assert 3 == len(dest)
        assert dest['foo'] == b'xxx'
        assert dest['bar/baz'] == b'mmm'
        assert dest['bar/qux'] == b'zzz'

        # replace
        copy_store(source, dest, if_exists='replace')
        assert 3 == len(dest)
        assert dest['foo'] == b'xxx'
        assert dest['bar/baz'] == b'yyy'
        assert dest['bar/qux'] == b'zzz'

        # invalid option
        with pytest.raises(ValueError):
            copy_store(source, dest, if_exists='foobar')


def check_copied_array(original, copied, without_attrs=False,
                       expect_props=None):

    # setup
    source_h5py = original.__module__.startswith('h5py.')
    dest_h5py = copied.__module__.startswith('h5py.')
    zarr_to_zarr = not (source_h5py or dest_h5py)
    h5py_to_h5py = source_h5py and dest_h5py
    zarr_to_h5py = not source_h5py and dest_h5py
    h5py_to_zarr = source_h5py and not dest_h5py
    if expect_props is None:
        expect_props = dict()
    else:
        expect_props = expect_props.copy()

    # common properties in zarr and h5py
    for p in 'dtype', 'shape', 'chunks':
        expect_props.setdefault(p, getattr(original, p))

    # zarr-specific properties
    if zarr_to_zarr:
        for p in 'compressor', 'filters', 'order', 'fill_value':
            expect_props.setdefault(p, getattr(original, p))

    # h5py-specific properties
    if h5py_to_h5py:
        for p in ('maxshape', 'compression', 'compression_opts', 'shuffle',
                  'scaleoffset', 'fletcher32', 'fillvalue'):
            expect_props.setdefault(p, getattr(original, p))

    # common properties with some name differences
    if h5py_to_zarr:
        expect_props.setdefault('fill_value', original.fillvalue)
    if zarr_to_h5py:
        expect_props.setdefault('fillvalue', original.fill_value)

    # compare properties
    for k, v in expect_props.items():
        assert v == getattr(copied, k)

    # compare data
    assert_array_equal(original[:], copied[:])

    # compare attrs
    if without_attrs:
        for k in original.attrs.keys():
            assert k not in copied.attrs
    else:
        assert sorted(original.attrs.items()) == sorted(copied.attrs.items())


def check_copied_group(original, copied, without_attrs=False, expect_props=None,
                       shallow=False):

    # setup
    if expect_props is None:
        expect_props = dict()
    else:
        expect_props = expect_props.copy()

    # compare children
    for k, v in original.items():
        if hasattr(v, 'shape'):
            assert k in copied
            check_copied_array(v, copied[k], without_attrs=without_attrs,
                               expect_props=expect_props)
        elif shallow:
            assert k not in copied
        else:
            assert k in copied
            check_copied_group(v, copied[k], without_attrs=without_attrs,
                               shallow=shallow, expect_props=expect_props)

    # compare attrs
    if without_attrs:
        for k in original.attrs.keys():
            assert k not in copied.attrs
    else:
        assert sorted(original.attrs.items()) == sorted(copied.attrs.items())


# noinspection PyAttributeOutsideInit
class TestCopy(unittest.TestCase):

    def __init__(self, *args, **kwargs):
        super(TestCopy, self).__init__(*args, **kwargs)
        self.source_h5py = False
        self.dest_h5py = False
        self.new_source = group
        self.new_dest = group

    def setUp(self):
        source = self.new_source()
        foo = source.create_group('foo')
        foo.attrs['experiment'] = 'weird science'
        baz = foo.create_dataset('bar/baz', data=np.arange(100), chunks=(50,))
        baz.attrs['units'] = 'metres'
        if self.source_h5py:
            extra_kws = dict(compression='gzip', compression_opts=3, fillvalue=84,
                             shuffle=True, fletcher32=True)
        else:
            extra_kws = dict(compressor=Zlib(3), order='F', fill_value=42,
                             filters=[Adler32()])
        source.create_dataset('spam', data=np.arange(100, 200).reshape(20, 5),
                              chunks=(10, 2), dtype='i2', **extra_kws)
        self.source = source

    def test_copy_array(self):
        source = self.source
        dest = self.new_dest()

        # copy array with default options
        copy(source['foo/bar/baz'], dest)
        check_copied_array(source['foo/bar/baz'], dest['baz'])
        copy(source['spam'], dest)
        check_copied_array(source['spam'], dest['spam'])

    def test_copy_bad_dest(self):
        source = self.source

        # try to copy to an array, dest must be a group
        dest = self.new_dest().create_dataset('eggs', shape=(100,))
        with pytest.raises(ValueError):
            copy(source['foo/bar/baz'], dest)

    def test_copy_array_name(self):
        source = self.source
        dest = self.new_dest()

        # copy array with name
        copy(source['foo/bar/baz'], dest, name='qux')
        assert 'baz' not in dest
        check_copied_array(source['foo/bar/baz'], dest['qux'])

    def test_copy_array_create_options(self):
        source = self.source
        dest = self.new_dest()

        # copy array, provide creation options
        compressor = Zlib(9)
        create_kws = dict(chunks=(10,))
        if self.dest_h5py:
            create_kws.update(compression='gzip', compression_opts=9,
                              shuffle=True, fletcher32=True, fillvalue=42)
        else:
            create_kws.update(compressor=compressor, fill_value=42, order='F',
                              filters=[Adler32()])
        copy(source['foo/bar/baz'], dest, without_attrs=True, **create_kws)
        check_copied_array(source['foo/bar/baz'], dest['baz'],
                           without_attrs=True, expect_props=create_kws)

    def test_copy_array_exists_array(self):
        source = self.source
        dest = self.new_dest()

        # copy array, dest array in the way
        dest.create_dataset('baz', shape=(10,))

        # raise
        with pytest.raises(CopyError):
            # should raise by default
            copy(source['foo/bar/baz'], dest)
        assert (10,) == dest['baz'].shape
        with pytest.raises(CopyError):
            copy(source['foo/bar/baz'], dest, if_exists='raise')
        assert (10,) == dest['baz'].shape

        # skip
        copy(source['foo/bar/baz'], dest, if_exists='skip')
        assert (10,) == dest['baz'].shape

        # replace
        copy(source['foo/bar/baz'], dest, if_exists='replace')
        check_copied_array(source['foo/bar/baz'], dest['baz'])

        # invalid option
        with pytest.raises(ValueError):
            copy(source['foo/bar/baz'], dest, if_exists='foobar')

    def test_copy_array_exists_group(self):
        source = self.source
        dest = self.new_dest()

        # copy array, dest group in the way
        dest.create_group('baz')

        # raise
        with pytest.raises(CopyError):
            copy(source['foo/bar/baz'], dest)
        assert not hasattr(dest['baz'], 'shape')
        with pytest.raises(CopyError):
            copy(source['foo/bar/baz'], dest, if_exists='raise')
        assert not hasattr(dest['baz'], 'shape')

        # skip
        copy(source['foo/bar/baz'], dest, if_exists='skip')
        assert not hasattr(dest['baz'], 'shape')

        # replace
        copy(source['foo/bar/baz'], dest, if_exists='replace')
        check_copied_array(source['foo/bar/baz'], dest['baz'])

    def test_copy_array_skip_initialized(self):
        source = self.source
        dest = self.new_dest()
        dest.create_dataset('baz', shape=(100,), chunks=(10,), dtype='i8')
        assert not np.all(source['foo/bar/baz'][:] == dest['baz'][:])

        if self.dest_h5py:
            with pytest.raises(ValueError):
                # not available with copy to h5py
                copy(source['foo/bar/baz'], dest, if_exists='skip_initialized')

        else:
            # copy array, dest array exists but not yet initialized
            copy(source['foo/bar/baz'], dest, if_exists='skip_initialized')
            check_copied_array(source['foo/bar/baz'], dest['baz'])

            # copy array, dest array exists and initialized, will be skipped
            dest['baz'][:] = np.arange(100, 200)
            copy(source['foo/bar/baz'], dest, if_exists='skip_initialized')
            assert_array_equal(np.arange(100, 200), dest['baz'][:])
            assert not np.all(source['foo/bar/baz'][:] == dest['baz'][:])

    def test_copy_group(self):
        source = self.source
        dest = self.new_dest()

        # copy group, default options
        copy(source['foo'], dest)
        check_copied_group(source['foo'], dest['foo'])

    def test_copy_group_no_name(self):
        source = self.source
        dest = self.new_dest()

        with pytest.raises(TypeError):
            # need a name if copy root
            copy(source, dest)

        copy(source, dest, name='root')
        check_copied_group(source, dest['root'])

    def test_copy_group_options(self):
        source = self.source
        dest = self.new_dest()

        # copy group, non-default options
        copy(source['foo'], dest, name='qux', without_attrs=True)
        assert 'foo' not in dest
        check_copied_group(source['foo'], dest['qux'], without_attrs=True)

    def test_copy_group_shallow(self):
        source = self.source
        dest = self.new_dest()

        # copy group, shallow
        copy(source, dest, name='eggs', shallow=True)
        check_copied_group(source, dest['eggs'], shallow=True)

    def test_copy_group_exists_group(self):
        source = self.source
        dest = self.new_dest()

        # copy group, dest groups exist
        dest.create_group('foo/bar')
        copy(source['foo'], dest)
        check_copied_group(source['foo'], dest['foo'])

    def test_copy_group_exists_array(self):
        source = self.source
        dest = self.new_dest()

        # copy group, dest array in the way
        dest.create_dataset('foo/bar', shape=(10,))

        # raise
        with pytest.raises(CopyError):
            copy(source['foo'], dest)
        assert dest['foo/bar'].shape == (10,)
        with pytest.raises(CopyError):
            copy(source['foo'], dest, if_exists='raise')
        assert dest['foo/bar'].shape == (10,)

        # skip
        copy(source['foo'], dest, if_exists='skip')
        assert dest['foo/bar'].shape == (10,)

        # replace
        copy(source['foo'], dest, if_exists='replace')
        check_copied_group(source['foo'], dest['foo'])

    def test_copy_group_dry_run(self):
        source = self.source
        dest = self.new_dest()

        # dry run, empty destination
        n_copied, n_skipped, n_bytes_copied = \
            copy(source['foo'], dest, dry_run=True, return_stats=True)
        assert 0 == len(dest)
        assert 3 == n_copied
        assert 0 == n_skipped
        assert 0 == n_bytes_copied

        # dry run, array exists in destination
        baz = np.arange(100, 200)
        dest.create_dataset('foo/bar/baz', data=baz)
        assert not np.all(source['foo/bar/baz'][:] == dest['foo/bar/baz'][:])
        assert 1 == len(dest)

        # raise
        with pytest.raises(CopyError):
            copy(source['foo'], dest, dry_run=True)
        assert 1 == len(dest)

        # skip
        n_copied, n_skipped, n_bytes_copied = \
            copy(source['foo'], dest, dry_run=True, if_exists='skip',
                 return_stats=True)
        assert 1 == len(dest)
        assert 2 == n_copied
        assert 1 == n_skipped
        assert 0 == n_bytes_copied
        assert_array_equal(baz, dest['foo/bar/baz'])

        # replace
        n_copied, n_skipped, n_bytes_copied = \
            copy(source['foo'], dest, dry_run=True, if_exists='replace',
                 return_stats=True)
        assert 1 == len(dest)
        assert 3 == n_copied
        assert 0 == n_skipped
        assert 0 == n_bytes_copied
        assert_array_equal(baz, dest['foo/bar/baz'])

    def test_logging(self):
        source = self.source
        dest = self.new_dest()

        # callable log
        copy(source['foo'], dest, dry_run=True, log=print)

        # file name
        fn = tempfile.mktemp()
        atexit.register(os.remove, fn)
        copy(source['foo'], dest, dry_run=True, log=fn)

        # file
        with tempfile.TemporaryFile(mode='w') as f:
            copy(source['foo'], dest, dry_run=True, log=f)

        # bad option
        with pytest.raises(TypeError):
            copy(source['foo'], dest, dry_run=True, log=True)


try:
    import h5py
except ImportError:  # pragma: no cover
    h5py = None


def temp_h5f():
    fn = tempfile.mktemp()
    atexit.register(os.remove, fn)
    h5f = h5py.File(fn, mode='w')
    atexit.register(lambda v: v.close(), h5f)
    return h5f


@unittest.skipIf(h5py is None, 'h5py is not installed')
class TestCopyHDF5ToZarr(TestCopy):

    def __init__(self, *args, **kwargs):
        super(TestCopyHDF5ToZarr, self).__init__(*args, **kwargs)
        self.source_h5py = True
        self.dest_h5py = False
        self.new_source = temp_h5f
        self.new_dest = group


@unittest.skipIf(h5py is None, 'h5py is not installed')
class TestCopyZarrToHDF5(TestCopy):

    def __init__(self, *args, **kwargs):
        super(TestCopyZarrToHDF5, self).__init__(*args, **kwargs)
        self.source_h5py = False
        self.dest_h5py = True
        self.new_source = group
        self.new_dest = temp_h5f


@unittest.skipIf(h5py is None, 'h5py is not installed')
class TestCopyHDF5ToHDF5(TestCopy):

    def __init__(self, *args, **kwargs):
        super(TestCopyHDF5ToHDF5, self).__init__(*args, **kwargs)
        self.source_h5py = True
        self.dest_h5py = True
        self.new_source = temp_h5f
        self.new_dest = temp_h5f<|MERGE_RESOLUTION|>--- conflicted
+++ resolved
@@ -120,11 +120,7 @@
         del store[key]
 
     # open consolidated
-<<<<<<< HEAD
-    z2 = open_consolidated(store, mode='r+')
-=======
     z2 = open_consolidated(store)
->>>>>>> 89bde83d
     assert ['g1', 'g2'] == list(z2)
     assert 'world' == z2.g2.attrs['hello']
     assert 1 == z2.g2.arr.attrs['data']
