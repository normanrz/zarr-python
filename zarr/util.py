import inspect
import json
import math
import numbers
from textwrap import TextWrapper
import mmap
import time
<<<<<<< HEAD
from typing import Any, Callable, Dict, Iterator, Mapping, Optional, Tuple, TypeVar, Union, Iterable
=======
from typing import (
    Any,
    Callable,
    Dict,
    Iterator,
    Mapping,
    Optional,
    Tuple,
    TypeVar,
    Union,
    Iterable,
    cast
)
>>>>>>> 1558041d

import numpy as np
from asciitree import BoxStyle, LeftAligned
from asciitree.traversal import Traversal
from numcodecs.compat import (
    ensure_text,
    ensure_ndarray_like,
    ensure_bytes,
    ensure_contiguous_ndarray_like,
)
from numcodecs.ndarray_like import NDArrayLike
from numcodecs.registry import codec_registry
from numcodecs.blosc import cbuffer_sizes, cbuffer_metainfo

KeyType = TypeVar("KeyType")
ValueType = TypeVar("ValueType")


def flatten(arg: Iterable) -> Iterable:
    for element in arg:
        if isinstance(element, Iterable) and not isinstance(element, (str, bytes)):
            yield from flatten(element)
        else:
            yield element


# codecs to use for object dtype convenience API
object_codecs = {
    str.__name__: "vlen-utf8",
    bytes.__name__: "vlen-bytes",
    "array": "vlen-array",
}


class NumberEncoder(json.JSONEncoder):
    def default(self, o):
        # See json.JSONEncoder.default docstring for explanation
        # This is necessary to encode numpy dtype
        if isinstance(o, numbers.Integral):
            return int(o)
        if isinstance(o, numbers.Real):
            return float(o)
        return json.JSONEncoder.default(self, o)


def json_dumps(o: Any) -> bytes:
    """Write JSON in a consistent, human-readable way."""
    return json.dumps(
        o, indent=4, sort_keys=True, ensure_ascii=True, separators=(",", ": "), cls=NumberEncoder
    ).encode("ascii")


def json_loads(s: Union[bytes, str]) -> Dict[str, Any]:
    """Read JSON in a consistent way."""
    return json.loads(ensure_text(s, "utf-8"))


def normalize_shape(shape: Union[int, Tuple[int, ...], None]) -> Tuple[int, ...]:
    """Convenience function to normalize the `shape` argument."""

    if shape is None:
        raise TypeError("shape is None")

    # handle 1D convenience form
    if isinstance(shape, numbers.Integral):
        shape = (int(shape),)

    # normalize
    shape = cast(Tuple[int, ...], shape)
    shape = tuple(int(s) for s in shape)
    return shape


# code to guess chunk shape, adapted from h5py

CHUNK_BASE = 256 * 1024  # Multiplier by which chunks are adjusted
CHUNK_MIN = 128 * 1024  # Soft lower limit (128k)
CHUNK_MAX = 64 * 1024 * 1024  # Hard upper limit


def guess_chunks(shape: Tuple[int, ...], typesize: int) -> Tuple[int, ...]:
    """
    Guess an appropriate chunk layout for an array, given its shape and
    the size of each element in bytes.  Will allocate chunks only as large
    as MAX_SIZE.  Chunks are generally close to some power-of-2 fraction of
    each axis, slightly favoring bigger values for the last index.
    Undocumented and subject to change without warning.
    """

    ndims = len(shape)
    # require chunks to have non-zero length for all dimensions
    chunks = np.maximum(np.array(shape, dtype="=f8"), 1)

    # Determine the optimal chunk size in bytes using a PyTables expression.
    # This is kept as a float.
    dset_size = np.prod(chunks) * typesize
    target_size = CHUNK_BASE * (2 ** np.log10(dset_size / (1024.0 * 1024)))

    if target_size > CHUNK_MAX:
        target_size = CHUNK_MAX
    elif target_size < CHUNK_MIN:
        target_size = CHUNK_MIN

    idx = 0
    while True:
        # Repeatedly loop over the axes, dividing them by 2.  Stop when:
        # 1a. We're smaller than the target chunk size, OR
        # 1b. We're within 50% of the target chunk size, AND
        # 2. The chunk is smaller than the maximum chunk size

        chunk_bytes = np.prod(chunks) * typesize

        if (
            chunk_bytes < target_size or abs(chunk_bytes - target_size) / target_size < 0.5
        ) and chunk_bytes < CHUNK_MAX:
            break

        if np.prod(chunks) == 1:
            break  # Element size larger than CHUNK_MAX

        chunks[idx % ndims] = math.ceil(chunks[idx % ndims] / 2.0)
        idx += 1

    return tuple(int(x) for x in chunks)


def normalize_chunks(chunks: Any, shape: Tuple[int, ...], typesize: int) -> Tuple[int, ...]:
    """Convenience function to normalize the `chunks` argument for an array
    with the given `shape`."""

    # N.B., expect shape already normalized

    # handle auto-chunking
    if chunks is None or chunks is True:
        return guess_chunks(shape, typesize)

    # handle no chunking
    if chunks is False:
        return shape

    # handle 1D convenience form
    if isinstance(chunks, numbers.Integral):
        chunks = tuple(int(chunks) for _ in shape)

    # handle bad dimensionality
    if len(chunks) > len(shape):
        raise ValueError("too many dimensions in chunks")

    # handle underspecified chunks
    if len(chunks) < len(shape):
        # assume chunks across remaining dimensions
        chunks += shape[len(chunks) :]

    # handle None or -1 in chunks
    if -1 in chunks or None in chunks:
        chunks = tuple(s if c == -1 or c is None else int(c) for s, c in zip(shape, chunks))

    return tuple(chunks)


def normalize_dtype(dtype: Union[str, np.dtype], object_codec) -> Tuple[np.dtype, Any]:

    # convenience API for object arrays
    if inspect.isclass(dtype):
        dtype = dtype.__name__  # type: ignore
    if isinstance(dtype, str):
        # allow ':' to delimit class from codec arguments
        tokens = dtype.split(":")
        key = tokens[0]
        if key in object_codecs:
            dtype = np.dtype(object)
            if object_codec is None:
                codec_id = object_codecs[key]
                if len(tokens) > 1:
                    args = tokens[1].split(",")
                else:
                    args = []
                try:
                    object_codec = codec_registry[codec_id](*args)
                except KeyError:  # pragma: no cover
                    raise ValueError(
                        "codec %r for object type %r is not "
                        "available; please provide an "
                        "object_codec manually" % (codec_id, key)
                    )
            return dtype, object_codec

    dtype = np.dtype(dtype)

    # don't allow generic datetime64 or timedelta64, require units to be specified
    if dtype == np.dtype("M8") or dtype == np.dtype("m8"):
        raise ValueError(
            "datetime64 and timedelta64 dtypes with generic units "
            'are not supported, please specify units (e.g., "M8[ns]")'
        )

    return dtype, object_codec


# noinspection PyTypeChecker
def is_total_slice(item, shape: Tuple[int]) -> bool:
    """Determine whether `item` specifies a complete slice of array with the
    given `shape`. Used to optimize __setitem__ operations on the Chunk
    class."""

    # N.B., assume shape is normalized

    if item == Ellipsis:
        return True
    if item == slice(None):
        return True
    if isinstance(item, slice):
        item = (item,)
    if isinstance(item, tuple):
        return all(
            (
                isinstance(it, slice)
                and ((it == slice(None)) or ((it.stop - it.start == sh) and (it.step in [1, None])))
            )
            for it, sh in zip(item, shape)
        )
    else:
        raise TypeError("expected slice or tuple of slices, found %r" % item)


def normalize_resize_args(old_shape, *args):

    # normalize new shape argument
    if len(args) == 1:
        new_shape = args[0]
    else:
        new_shape = args
    if isinstance(new_shape, int):
        new_shape = (new_shape,)
    else:
        new_shape = tuple(new_shape)
    if len(new_shape) != len(old_shape):
        raise ValueError("new shape must have same number of dimensions")

    # handle None in new_shape
    new_shape = tuple(s if n is None else int(n) for s, n in zip(old_shape, new_shape))

    return new_shape


def human_readable_size(size) -> str:
    if size < 2**10:
        return "%s" % size
    elif size < 2**20:
        return "%.1fK" % (size / float(2**10))
    elif size < 2**30:
        return "%.1fM" % (size / float(2**20))
    elif size < 2**40:
        return "%.1fG" % (size / float(2**30))
    elif size < 2**50:
        return "%.1fT" % (size / float(2**40))
    else:
        return "%.1fP" % (size / float(2**50))


def normalize_order(order: str) -> str:
    order = str(order).upper()
    if order not in ["C", "F"]:
        raise ValueError("order must be either 'C' or 'F', found: %r" % order)
    return order


def normalize_dimension_separator(sep: Optional[str]) -> Optional[str]:
    if sep in (".", "/", None):
        return sep
    else:
        raise ValueError("dimension_separator must be either '.' or '/', found: %r" % sep)


def normalize_fill_value(fill_value, dtype: np.dtype):

    if fill_value is None or dtype.hasobject:
        # no fill value
        pass
    elif not isinstance(fill_value, np.void) and fill_value == 0:
        # this should be compatible across numpy versions for any array type, including
        # structured arrays
        fill_value = np.zeros((), dtype=dtype)[()]

    elif dtype.kind == "U":
        # special case unicode because of encoding issues on Windows if passed through numpy
        # https://github.com/alimanfoo/zarr/pull/172#issuecomment-343782713

        if not isinstance(fill_value, str):
            raise ValueError(
                "fill_value {!r} is not valid for dtype {}; must be a "
                "unicode string".format(fill_value, dtype)
            )

    else:
        try:
            if isinstance(fill_value, bytes) and dtype.kind == "V":
                # special case for numpy 1.14 compatibility
                fill_value = np.array(fill_value, dtype=dtype.str).view(dtype)[()]
            else:
                fill_value = np.array(fill_value, dtype=dtype)[()]

        except Exception as e:
            # re-raise with our own error message to be helpful
            raise ValueError(
                "fill_value {!r} is not valid for dtype {}; nested "
                "exception: {}".format(fill_value, dtype, e)
            )

    return fill_value


def normalize_storage_path(path: Union[str, bytes, None]) -> str:

    # handle bytes
    if isinstance(path, bytes):
        path = str(path, "ascii")

    # ensure str
    if path is not None and not isinstance(path, str):
        path = str(path)

    if path:

        # convert backslash to forward slash
        path = path.replace("\\", "/")

        # ensure no leading slash
        while len(path) > 0 and path[0] == "/":
            path = path[1:]

        # ensure no trailing slash
        while len(path) > 0 and path[-1] == "/":
            path = path[:-1]

        # collapse any repeated slashes
        previous_char = None
        collapsed = ""
        for char in path:
            if char == "/" and previous_char == "/":
                pass
            else:
                collapsed += char
            previous_char = char
        path = collapsed

        # don't allow path segments with just '.' or '..'
        segments = path.split("/")
        if any(s in {".", ".."} for s in segments):
            raise ValueError("path containing '.' or '..' segment not allowed")

    else:
        path = ""

    return path


def buffer_size(v) -> int:
    return ensure_ndarray_like(v).nbytes


def info_text_report(items: Dict[Any, Any]) -> str:
    keys = [k for k, v in items]
    max_key_len = max(len(k) for k in keys)
    report = ""
    for k, v in items:
        wrapper = TextWrapper(
            width=80,
            initial_indent=k.ljust(max_key_len) + " : ",
            subsequent_indent=" " * max_key_len + " : ",
        )
        text = wrapper.fill(str(v))
        report += text + "\n"
    return report


def info_html_report(items) -> str:
    report = '<table class="zarr-info">'
    report += "<tbody>"
    for k, v in items:
        report += (
            "<tr>"
            '<th style="text-align: left">%s</th>'
            '<td style="text-align: left">%s</td>'
            "</tr>" % (k, v)
        )
    report += "</tbody>"
    report += "</table>"
    return report


class InfoReporter:
    def __init__(self, obj):
        self.obj = obj

    def __repr__(self):
        items = self.obj.info_items()
        return info_text_report(items)

    def _repr_html_(self):
        items = self.obj.info_items()
        return info_html_report(items)


class TreeNode:
    def __init__(self, obj, depth=0, level=None):
        self.obj = obj
        self.depth = depth
        self.level = level

    def get_children(self):
        if hasattr(self.obj, "values"):
            if self.level is None or self.depth < self.level:
                depth = self.depth + 1
                return [TreeNode(o, depth=depth, level=self.level) for o in self.obj.values()]
        return []

    def get_text(self):
        name = self.obj.name.split("/")[-1] or "/"
        if hasattr(self.obj, "shape"):
            name += " {} {}".format(self.obj.shape, self.obj.dtype)
        return name

    def get_type(self):
        return type(self.obj).__name__


class TreeTraversal(Traversal):
    def get_children(self, node):
        return node.get_children()

    def get_root(self, tree):
        return tree

    def get_text(self, node):
        return node.get_text()


tree_group_icon = "folder"
tree_array_icon = "table"


def tree_get_icon(stype: str) -> str:
    if stype == "Array":
        return tree_array_icon
    elif stype == "Group":
        return tree_group_icon
    else:
        raise ValueError("Unknown type: %s" % stype)


def tree_widget_sublist(node, root=False, expand=False):
    import ipytree

    result = ipytree.Node()
    result.icon = tree_get_icon(node.get_type())
    if root or (expand is True) or (isinstance(expand, int) and node.depth < expand):
        result.opened = True
    else:
        result.opened = False
    result.name = node.get_text()
    result.nodes = [tree_widget_sublist(c, expand=expand) for c in node.get_children()]
    result.disabled = True

    return result


def tree_widget(group, expand, level):
    try:
        import ipytree
    except ImportError as error:
        raise ImportError(
            "{}: Run `pip install zarr[jupyter]` or `conda install ipytree`"
            "to get the required ipytree dependency for displaying the tree "
            "widget. If using jupyterlab<3, you also need to run "
            "`jupyter labextension install ipytree`".format(error)
        )

    result = ipytree.Tree()
    root = TreeNode(group, level=level)
    result.add_node(tree_widget_sublist(root, root=True, expand=expand))

    return result


class TreeViewer:
    def __init__(self, group, expand=False, level=None):

        self.group = group
        self.expand = expand
        self.level = level

        self.text_kwargs = dict(horiz_len=2, label_space=1, indent=1)

        self.bytes_kwargs = dict(
            UP_AND_RIGHT="+", HORIZONTAL="-", VERTICAL="|", VERTICAL_AND_RIGHT="+"
        )

        self.unicode_kwargs = dict(
            UP_AND_RIGHT="\u2514",
            HORIZONTAL="\u2500",
            VERTICAL="\u2502",
            VERTICAL_AND_RIGHT="\u251C",
        )

    def __bytes__(self):
        drawer = LeftAligned(
            traverse=TreeTraversal(), draw=BoxStyle(gfx=self.bytes_kwargs, **self.text_kwargs)
        )
        root = TreeNode(self.group, level=self.level)
        result = drawer(root)

        # Unicode characters slip in on Python 3.
        # So we need to straighten that out first.
        result = result.encode()

        return result

    def __unicode__(self):
        drawer = LeftAligned(
            traverse=TreeTraversal(), draw=BoxStyle(gfx=self.unicode_kwargs, **self.text_kwargs)
        )
        root = TreeNode(self.group, level=self.level)
        return drawer(root)

    def __repr__(self):
        return self.__unicode__()

    def _repr_mimebundle_(self, **kwargs):
        tree = tree_widget(self.group, expand=self.expand, level=self.level)
        return tree._repr_mimebundle_(**kwargs)


def check_array_shape(param, array, shape):
    if not hasattr(array, "shape"):
        raise TypeError(
            "parameter {!r}: expected an array-like object, got {!r}".format(param, type(array))
        )
    if array.shape != shape:
        raise ValueError(
            "parameter {!r}: expected array with shape {!r}, got {!r}".format(
                param, shape, array.shape
            )
        )


def is_valid_python_name(name):
    from keyword import iskeyword

    return name.isidentifier() and not iskeyword(name)


class NoLock:
    """A lock that doesn't lock."""

    def __enter__(self):
        pass

    def __exit__(self, *args):
        pass


nolock = NoLock()


class PartialReadBuffer:
    def __init__(self, store_key, chunk_store):
        self.chunk_store = chunk_store
        # is it fsstore or an actual fsspec map object
        assert hasattr(self.chunk_store, "map")
        self.map = self.chunk_store.map
        self.fs = self.chunk_store.fs
        self.store_key = store_key
        self.buff = None
        self.nblocks = None
        self.start_points = None
        self.n_per_block = None
        self.start_points_max = None
        self.read_blocks = set()

        _key_path = self.map._key_to_str(store_key)
        _key_path = _key_path.split("/")
        _chunk_path = [self.chunk_store._normalize_key(_key_path[-1])]
        _key_path = "/".join(_key_path[:-1] + _chunk_path)
        self.key_path = _key_path

    def prepare_chunk(self):
        assert self.buff is None
        header = self.fs.read_block(self.key_path, 0, 16)
        nbytes, self.cbytes, blocksize = cbuffer_sizes(header)
        typesize, _shuffle, _memcpyd = cbuffer_metainfo(header)
        self.buff = mmap.mmap(-1, self.cbytes)
        self.buff[0:16] = header
        self.nblocks = nbytes / blocksize
        self.nblocks = (
            int(self.nblocks) if self.nblocks == int(self.nblocks) else int(self.nblocks + 1)
        )
        if self.nblocks == 1:
            self.buff = self.read_full()
            return
        start_points_buffer = self.fs.read_block(self.key_path, 16, int(self.nblocks * 4))
        self.start_points = np.frombuffer(start_points_buffer, count=self.nblocks, dtype=np.int32)
        self.start_points_max = self.start_points.max()
        self.buff[16 : (16 + (self.nblocks * 4))] = start_points_buffer
        self.n_per_block = blocksize / typesize

    def read_part(self, start, nitems):
        assert self.buff is not None
        if self.nblocks == 1:
            return
        start_block = int(start / self.n_per_block)
        wanted_decompressed = 0
        while wanted_decompressed < nitems:
            if start_block not in self.read_blocks:
                start_byte = self.start_points[start_block]
                if start_byte == self.start_points_max:
                    stop_byte = self.cbytes
                else:
                    stop_byte = self.start_points[self.start_points > start_byte].min()
                length = stop_byte - start_byte
                data_buff = self.fs.read_block(self.key_path, start_byte, length)
                self.buff[start_byte:stop_byte] = data_buff
                self.read_blocks.add(start_block)
            if wanted_decompressed == 0:
                wanted_decompressed += ((start_block + 1) * self.n_per_block) - start
            else:
                wanted_decompressed += self.n_per_block
            start_block += 1

    def read_full(self):
        return self.chunk_store[self.store_key]


class UncompressedPartialReadBufferV3:
    def __init__(self, store_key, chunk_store, itemsize):
        assert chunk_store.supports_efficient_get_partial_values
        self.chunk_store = chunk_store
        self.store_key = store_key
        self.itemsize = itemsize

    def prepare_chunk(self):
        pass

    def read_part(self, start, nitems):
        return self.chunk_store.get_partial_values(
            [(self.store_key, (start * self.itemsize, nitems * self.itemsize))]
        )[0]

    def read_full(self):
        return self.chunk_store[self.store_key]


def retry_call(
    callabl: Callable,
    args=None,
    kwargs=None,
    exceptions: Tuple[Any, ...] = (),
    retries: int = 10,
    wait: float = 0.1,
) -> Any:
    """
    Make several attempts to invoke the callable. If one of the given exceptions
    is raised, wait the given period of time and retry up to the given number of
    retries.
    """

    if args is None:
        args = ()
    if kwargs is None:
        kwargs = {}

    for attempt in range(1, retries + 1):
        try:
            return callabl(*args, **kwargs)
        except exceptions:
            if attempt < retries:
                time.sleep(wait)
            else:
                raise


def all_equal(value: Any, array: Any):
    """
    Test if all the elements of an array are equivalent to a value.
    If `value` is None, then this function does not do any comparison and
    returns False.
    """

    if value is None:
        return False
    if not value:
        # if `value` is falsey, then just 1 truthy value in `array`
        # is sufficient to return False. We assume here that np.any is
        # optimized to return on the first truthy value in `array`.
        try:
            return not np.any(array)
        except (TypeError, ValueError):  # pragma: no cover
            pass
    if np.issubdtype(array.dtype, np.object_):
        # we have to flatten the result of np.equal to handle outputs like
        # [np.array([True,True]), True, True]
        return all(flatten(np.equal(value, array, dtype=array.dtype)))
    else:
        # Numpy errors if you call np.isnan on custom dtypes, so ensure
        # we are working with floats before calling isnan
        if np.issubdtype(array.dtype, np.floating) and np.isnan(value):
            return np.all(np.isnan(array))
        else:
            # using == raises warnings from numpy deprecated pattern, but
            # using np.equal() raises type errors for structured dtypes...
            return np.all(value == array)


def ensure_contiguous_ndarray_or_bytes(buf) -> Union[NDArrayLike, bytes]:
    """Convenience function to coerce `buf` to ndarray-like array or bytes.

    First check if `buf` can be zero-copy converted to a contiguous array.
    If not, `buf` will be copied to a newly allocated `bytes` object.

    Parameters
    ----------
    buf : ndarray-like, array-like, or bytes-like
        A numpy array like object such as numpy.ndarray, cupy.ndarray, or
        any object exporting a buffer interface.

    Returns
    -------
    arr : NDArrayLike or bytes
        A ndarray-like or bytes object
    """

    try:
        return ensure_contiguous_ndarray_like(buf)
    except TypeError:
        # An error is raised if `buf` couldn't be zero-copy converted
        return ensure_bytes(buf)


class ConstantMap(Mapping[KeyType, ValueType]):
    """A read-only map that maps all keys to the same constant value

    Useful if you want to call `getitems()` with the same context for all keys.

    Parameters
    ----------
    keys
        The keys of the map. Will be copied to a frozenset if it isn't already.
    constant
        The constant that all keys are mapping to.
    """

    def __init__(self, keys: Iterable[KeyType], constant: ValueType) -> None:
        self._keys = keys if isinstance(keys, frozenset) else frozenset(keys)
        self._constant = constant

    def __getitem__(self, key: KeyType) -> ValueType:
        if key not in self._keys:
            raise KeyError(repr(key))
        return self._constant

    def __iter__(self) -> Iterator[KeyType]:
        return iter(self._keys)

    def __len__(self) -> int:
        return len(self._keys)

    def __contains__(self, key: object) -> bool:
        return key in self._keys

    def __repr__(self) -> str:
        return repr({k: v for k, v in self.items()})<|MERGE_RESOLUTION|>--- conflicted
+++ resolved
@@ -5,9 +5,6 @@
 from textwrap import TextWrapper
 import mmap
 import time
-<<<<<<< HEAD
-from typing import Any, Callable, Dict, Iterator, Mapping, Optional, Tuple, TypeVar, Union, Iterable
-=======
 from typing import (
     Any,
     Callable,
@@ -19,9 +16,8 @@
     TypeVar,
     Union,
     Iterable,
-    cast
+    cast,
 )
->>>>>>> 1558041d
 
 import numpy as np
 from asciitree import BoxStyle, LeftAligned
